#!/usr/bin/env python3
#
# Copyright (c) 2024 librsync_py project. Released under AGPL-3.0
# license. Refer to the LICENSE file for details or visit:
# https://www.gnu.org/licenses/agpl-3.0.en.html
"""CFFI C ext code generator."""

from __future__ import annotations

from argparse import ArgumentParser
from pathlib import Path

import cffi  # type: ignore[import-untyped]


def validate_header_file(parser: ArgumentParser, entry: str) -> None | Path:
    """Validate a header file arg."""
    path = Path(entry)

    if path.exists() and path.is_file() and str(path).endswith(".h"):
        return path.absolute()

    parser.error(f"'{path}' does not exist or is not a valid header file.")
    return None


def validate_source_file(parser: ArgumentParser, entry: str) -> None | Path:
    """Validate a source file arg."""
    path = Path(entry)

    if path.exists() and path.is_file() and str(path).endswith(".c"):
        return path.absolute()

    parser.error(f"'{path}' does not exist or is not a valid source file.")
    return None


<<<<<<< HEAD
def compute_time_t_definition() -> str:
=======
def compute_time_t_definition(size_hint: int | None) -> str:
>>>>>>> 9a997723
    """Use heuristics to define the `time_t` type."""
    import ctypes
    import platform

    type_map = {
        # Signed types
        "c": "char",
        "b": "signed char",
        "h": "short",
        "i": "int",
        "l": "long",
        "q": "long long",
        "n": "ssize_t",
        # unsigned types
        "B": "unsigned char",
        "H": "unsigned short",
        "I": "unsigned int",
        "L": "unsigned long",
        "Q": "unsigned long long",
        "N": "size_t",
        # real types
        "f": "float",
        "d": "double",
    }

    size_hint_map = {
        # Signed types
        "cbhilqn": {
            2: ctypes.c_int16,
            4: ctypes.c_int32,
            8: ctypes.c_int64,
        },
        # Unsigned types
        "BHILQN": {
            2: ctypes.c_uint16,
            4: ctypes.c_uint32,
            8: ctypes.c_uint64,
        },
        # Real types
        "fd": {
            4: ctypes.c_float,
            8: ctypes.c_double,
        },
    }

    if hasattr(ctypes, "c_time_t"):
        # c_time_c was added in Python 3.12
        time_t = ctypes.c_time_t
    # If c_time_t does not exist make an educated guess.
    # Based on: https://stackoverflow.com/a/75904657
    elif platform.system() == "Windows":
        # Assume 64-bit time_t on Windows
        time_t = ctypes.c_int64
    elif ctypes.sizeof(ctypes.c_void_p) == ctypes.sizeof(ctypes.c_int64):
        # 64-bit platform of any kind - assume 64-bit time_t
        time_t = ctypes.c_int64
    else:
        # assume some kind of 32-bit platform
        time_t = ctypes.c_int32

<<<<<<< HEAD
=======
    if size_hint and ctypes.sizeof(time_t) != size_hint:
        # Assuming the heuristics gave the correct type (signed, unsigned, real)
        # but got the size wrong. Examples of this are:
        # - Compiling 32-bit binaries on a 64-bit system
        # - Compiling 32-bit binary on a 32-bit system with Y2K38 patch
        for key, size_to_type_map in size_hint_map.items():
            if time_t._type_ in key:  # type: ignore [union-attr]
                try:
                    time_t = size_to_type_map[size_hint]  # type: ignore [index]
                    break
                except KeyError:
                    msg = (
                        f"Cannot represent type {time_t._type_} "  # type: ignore [union-attr]
                        f"as an {size_hint}-byte type."
                    )
                    raise ValueError(msg) from None

>>>>>>> 9a997723
    if time_t._type_ not in type_map:  # type: ignore [union-attr]
        msg = f"Unexpected 'time_t' type: {time_t._type_}"  # type: ignore [union-attr]
        raise ValueError(msg)
    time_t_type = type_map[time_t._type_]  # type: ignore [union-attr]

    return f"typedef {time_t_type} time_t;"


if __name__ == "__main__":
    argparser = ArgumentParser(
        description="Pyext FFI generator for librsync",
    )
    argparser.add_argument(
        "headers",
        type=lambda x: validate_header_file(argparser, x),
        nargs="+",
        help="The preprocessed header files containing definitions "
        "for which to generate FFI bindings.",
    )
    argparser.add_argument(
        "--module-name", type=str, required=True, help="The Pyext module name."
    )
    argparser.add_argument(
        "--module-header",
        type=lambda x: validate_header_file(argparser, x),
        required=True,
        help="The Pyext module header.",
    )
    argparser.add_argument(
        "--define-time-t",
        action="store_true",
        default=False,
        required=False,
        help="Use heuristics to define the `time_t` type. This type is not "
        "guaranteed in the C specification and therefore this is definition "
        "is best-effort. If this flag is not provided, 'time_t' must be defined "
        "in one of the provided preprocessed header files.",
    )
    argparser.add_argument(
        "--time-t-sizeof-hint",
        type=int,
        default=None,
        required=False,
        help="Provide a hint of what the size of `time_t` should be in bytes."
        "This will be used to improve the heuristics for determining its type."
        "If `--define-time-t` is not provided this option has no effect.",
    )

    args = argparser.parse_args()

    ffibuilder = cffi.FFI()

    if args.define_time_t:
        print("Using heuristics to define the 'time_t' type...")  # noqa: T201
<<<<<<< HEAD
        time_t_def = compute_time_t_definition()
=======
        time_t_def = compute_time_t_definition(args.time_t_sizeof_hint)
>>>>>>> 9a997723
        print(f"Defining 'time_t' as: '{time_t_def}'")  # noqa: T201
        ffibuilder.cdef(time_t_def)

    for header in args.headers:
        ffibuilder.cdef(header.read_text())

    ffibuilder.set_source(
        args.module_name,
        args.module_header.read_text(),
    )

    ffibuilder.distutils_extension(".")<|MERGE_RESOLUTION|>--- conflicted
+++ resolved
@@ -35,11 +35,7 @@
     return None
 
 
-<<<<<<< HEAD
-def compute_time_t_definition() -> str:
-=======
 def compute_time_t_definition(size_hint: int | None) -> str:
->>>>>>> 9a997723
     """Use heuristics to define the `time_t` type."""
     import ctypes
     import platform
@@ -100,8 +96,6 @@
         # assume some kind of 32-bit platform
         time_t = ctypes.c_int32
 
-<<<<<<< HEAD
-=======
     if size_hint and ctypes.sizeof(time_t) != size_hint:
         # Assuming the heuristics gave the correct type (signed, unsigned, real)
         # but got the size wrong. Examples of this are:
@@ -119,7 +113,6 @@
                     )
                     raise ValueError(msg) from None
 
->>>>>>> 9a997723
     if time_t._type_ not in type_map:  # type: ignore [union-attr]
         msg = f"Unexpected 'time_t' type: {time_t._type_}"  # type: ignore [union-attr]
         raise ValueError(msg)
@@ -174,11 +167,7 @@
 
     if args.define_time_t:
         print("Using heuristics to define the 'time_t' type...")  # noqa: T201
-<<<<<<< HEAD
-        time_t_def = compute_time_t_definition()
-=======
         time_t_def = compute_time_t_definition(args.time_t_sizeof_hint)
->>>>>>> 9a997723
         print(f"Defining 'time_t' as: '{time_t_def}'")  # noqa: T201
         ffibuilder.cdef(time_t_def)
 
